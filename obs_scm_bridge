--- conflicted
+++ resolved
@@ -317,9 +317,6 @@
   <scmsync>{escape(url)}</scmsync>
 </package>""")
 
-<<<<<<< HEAD
-    def list_submodule_revisions(self) -> None:
-=======
     def write_package_xml_local_link(self, target: str, name: str) -> None:
         with open(f"{name}.xml", 'w') as xmlfile:
             xmlfile.write(f"""<package name="{escape(name)}">
@@ -330,8 +327,7 @@
             linkfile.write(f"""<link package="{escape(target)}" cicount="copy" />""")
         self.export_files.add(name + ".link")
 
-    def list_submodule_revisions(self):
->>>>>>> 17971237
+    def list_submodule_revisions(self) -> None:
         self.revisions = {}
         cmd = [ 'git', 'ls-tree', 'HEAD', '.' ]
         rcode, output = self.run_cmd(cmd, fatal="git ls-tree")
